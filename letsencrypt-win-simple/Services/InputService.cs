<<<<<<< HEAD
﻿using System;
using System.Collections;
using System.Collections.Generic;
using System.IO;
using System.Linq;
using System.Reflection;
using System.Text;

namespace LetsEncrypt.ACME.Simple.Services
{
    class InputService
    {
        private Options _options;
        private const string _cancelCommand = "C";

        public bool LogMessage { get; set; }

        public InputService(Options options)
        {
            _options = options;
        }

        private void Validate(string what)
        {
            if (_options.Renew && !_options.Test)
            {
                throw new Exception($"User input '{what}' should not be needed in --renew mode.");
            }
        }

        protected void CreateSpace()
        {
            if (LogMessage)
            {
                LogMessage = false;
                Console.WriteLine();
            }
        }

        public void Wait()
        {
            if (!_options.Renew)
            {
                CreateSpace();
                Console.Write(" Press enter to continue... ");
                while (true)
                {
                    var response = Console.ReadKey(true);
                    switch (response.Key)
                    {
                        case ConsoleKey.Enter:
                            Console.WriteLine();
                            Console.WriteLine();
                            return;
                    }
                }
            }
        }

        public string RequestString(string[] what)
        {
            if (what != null)
            {
                CreateSpace();
                Console.ForegroundColor = ConsoleColor.Green;
                for (var i = 0; i < what.Length - 1; i++)
                {              
                    Console.WriteLine($" {what[i]}");
                }
                Console.ResetColor();
                return RequestString(what[what.Length - 1]);
            }
            return string.Empty;
        }

        public string RequestString(string what)
        {
            Validate(what);
            var answer = string.Empty;
            CreateSpace();
            Console.ForegroundColor = ConsoleColor.Green;
            Console.Write($" {what}: ");
            Console.ResetColor();

            // Copied from http://stackoverflow.com/a/16638000
            int bufferSize = 16384;
            Stream inputStream = Console.OpenStandardInput(bufferSize);
            Console.SetIn(new StreamReader(inputStream, Console.InputEncoding, false, bufferSize));

            answer = Console.ReadLine();
            Console.WriteLine();
            return answer.Trim();
        }

        public bool PromptYesNo(string message)
        {
            Validate(message);
            CreateSpace();
            Console.ForegroundColor = ConsoleColor.Green;
            Console.Write($" {message} ");
            Console.ForegroundColor = ConsoleColor.Yellow;
            Console.Write($"(y/n): ");
            Console.ResetColor();
            while (true)
            {
                var response = Console.ReadKey(true);
                switch (response.Key)
                {
                    case ConsoleKey.Y:
                        Console.WriteLine("- yes");
                        Console.WriteLine();
                        return true;
                    case ConsoleKey.N:
                        Console.WriteLine("- no");
                        Console.WriteLine();
                        return false;
                }
            }
        }

        // Replaces the characters of the typed in password with asterisks
        // More info: http://rajeshbailwal.blogspot.com/2012/03/password-in-c-console-application.html
        public string ReadPassword(string what)
        {
            Validate(what);
            CreateSpace();
            Console.ForegroundColor = ConsoleColor.Green;
            Console.Write($" {what}: ");
            Console.ResetColor();
            var password = new StringBuilder();
            try
            {
                ConsoleKeyInfo info = Console.ReadKey(true);
                while (info.Key != ConsoleKey.Enter)
                {
                    if (info.Key != ConsoleKey.Backspace)
                    {
                        Console.Write("*");
                        password.Append(info.KeyChar);
                    }
                    else if (info.Key == ConsoleKey.Backspace)
                    {
                        if (password.Length > 0)
                        {
                            // remove one character from the list of password characters
                            password.Remove(password.Length - 1, 1);
                            // get the location of the cursor
                            int pos = Console.CursorLeft;
                            // move the cursor to the left by one character
                            Console.SetCursorPosition(pos - 1, Console.CursorTop);
                            // replace it with space
                            Console.Write(" ");
                            // move the cursor to the left by one character again
                            Console.SetCursorPosition(pos - 1, Console.CursorTop);
                        }
                    }
                    info = Console.ReadKey(true);
                }
                // add a new line because user pressed enter at the end of their password
                Console.WriteLine();
            }
            catch (Exception ex)
            {
                Program.Log.Error("Error Reading Password: {@ex}", ex);
            }

            return password.ToString();
        }

        /// <summary>
        /// Print a (paged) list of targets for the user to choose from
        /// </summary>
        /// <param name="targets"></param>
        public T ChooseFromList<T>(string what, IEnumerable<T> options, Func<T, Choice<T>> creator, bool allowNull)
        {
            return ChooseFromList(what, options.Select((o) => creator(o)).ToList(), allowNull);
        }

        /// <summary>
        /// Print a (paged) list of targets for the user to choose from
        /// </summary>
        /// <param name="choices"></param>
        public T ChooseFromList<T>(string what, List<Choice<T>> choices, bool allowNull)
        {
            if (choices.Count() == 0)
            {
                if (allowNull) {
                    Program.Log.Warning("No options available");
                    return default(T);
                } else {
                    throw new Exception("No options available for required choice");
                }
            }

            if (allowNull) {
                choices.Add(Choice.Create(default(T), "Cancel", _cancelCommand));
            }
            WritePagedList(choices);

            Choice<T> chosen = null;
            do {
                var choice = RequestString(what);     
                chosen = choices.
                    Where(t => string.Equals(t.command, choice, StringComparison.InvariantCultureIgnoreCase)).
                    FirstOrDefault();
            } while (chosen == null);
            return chosen.item;
        }

        /// <summary>
        /// Print a (paged) list of targets for the user to choose from
        /// </summary>
        /// <param name="listItems"></param>
        public void WritePagedList(IEnumerable<Choice> listItems)
        {
            var hostsPerPage = Program.Settings.HostsPerPage();
            var currentIndex = 0;
            var currentPage = 0;
            CreateSpace();
            if (listItems.Count() == 0)
            {
                Console.WriteLine($" [emtpy] ");
                Console.WriteLine();
                return;
            }

            while (currentIndex <= listItems.Count() - 1)
            {
                // Paging
                if (currentIndex > 0)
                {
                    Wait();
                    currentPage += 1;
                }
                var page = listItems.Skip(currentPage * hostsPerPage).Take(hostsPerPage);
                foreach (var target in page)
                {
                    if (target.command == null)
                    {
                        target.command = (currentIndex + 1).ToString();
                    }
                    if (!string.IsNullOrEmpty(target.command))
                    {
                        Console.Write($" {target.command}: ");
                    }
                    else
                    {
                        Console.Write($" * ");
                    }
                    Console.WriteLine(target.description);
                    currentIndex++;
                }
            }
            Console.WriteLine();
        }

        /// <summary>
        /// Write banner during startup
        /// </summary>
        public void ShowBanner()
        {
            Console.WriteLine();
#if DEBUG
            var build = "DEBUG";
#else
            var build = "RELEASE";
#endif
            Program.Log.Information("Let's Encrypt (Simple Windows ACME Client)");
            Program.Log.Information("Version {version} ({build})", Assembly.GetExecutingAssembly().GetName().Version, build);
            Program.Log.Information(LogService.LogType.Event, "Running LEWS version {version} ({build})", Assembly.GetExecutingAssembly().GetName().Version, build);
            Program.Log.Verbose("Verbose mode logging enabled");
            Program.Log.Information("Please report issues at https://github.com/Lone-Coder/letsencrypt-win-simple");
            Console.WriteLine();
        }

        public class Choice
        {
            public static Choice Create(string description = null, string command = null)
            {
                return Create<object>(null, description, command);
            }

            public static Choice<T> Create<T>(T item, string description = null, string command = null)
            {
                {
                    var newItem = new Choice<T>(item);
                    if (!string.IsNullOrEmpty(description))
                    {
                        newItem.description = description;
                    }
                    newItem.command = command;
                    return newItem;
                }
            }

            public string command { get; set; }
            public string description { get; set; }
        }

        public class Choice<T> : Choice
        {
            public Choice(T item)
            {
                this.item = item;
                if (item != null) {
                    this.description = item.ToString();
                }
            }
            public T item { get; }
        }
    }
}
=======
﻿using System;
using System.Collections;
using System.Collections.Generic;
using System.IO;
using System.Linq;
using System.Reflection;
using System.Text;

namespace LetsEncrypt.ACME.Simple.Services
{
    public class InputService
    {
        private Options _options;
        private LogService _log;
        private const string _cancelCommand = "C";
        private int _pageSize;

        public InputService(Options options, LogService log, int pageSize)
        {
            _log = log;
            _options = options;
            _pageSize = pageSize;
        }

        private void Validate(string what)
        {
            if (_options.Renew && !_options.Test)
            {
                throw new Exception($"User input '{what}' should not be needed in --renew mode.");
            }
        }

        protected void CreateSpace()
        {
            if (_log.Dirty)
            {
                _log.Dirty = false;
                Console.WriteLine();
            }
        }

        public void Wait()
        {
            if (!_options.Renew)
            {
                CreateSpace();
                Console.Write(" Press enter to continue... ");
                while (true)
                {
                    var response = Console.ReadKey(true);
                    switch (response.Key)
                    {
                        case ConsoleKey.Enter:
                            Console.WriteLine();
                            Console.WriteLine();
                            return;
                    }
                }
            }
        }

        public string RequestString(string[] what)
        {
            if (what != null)
            {
                CreateSpace();
                Console.ForegroundColor = ConsoleColor.Green;
                for (var i = 0; i < what.Length - 1; i++)
                {              
                    Console.WriteLine($" {what[i]}");
                }
                Console.ResetColor();
                return RequestString(what[what.Length - 1]);
            }
            return string.Empty;
        }

        public string RequestString(string what)
        {
            Validate(what);
            var answer = string.Empty;
            CreateSpace();
            Console.ForegroundColor = ConsoleColor.Green;
            Console.Write($" {what}: ");
            Console.ResetColor();

            // Copied from http://stackoverflow.com/a/16638000
            int bufferSize = 16384;
            Stream inputStream = Console.OpenStandardInput(bufferSize);
            Console.SetIn(new StreamReader(inputStream, Console.InputEncoding, false, bufferSize));

            answer = Console.ReadLine();
            Console.WriteLine();
            return answer.Trim();
        }

        public bool PromptYesNo(string message)
        {
            Validate(message);
            CreateSpace();
            Console.ForegroundColor = ConsoleColor.Green;
            Console.Write($" {message} ");
            Console.ForegroundColor = ConsoleColor.Yellow;
            Console.Write($"(y/n): ");
            Console.ResetColor();
            while (true)
            {
                var response = Console.ReadKey(true);
                switch (response.Key)
                {
                    case ConsoleKey.Y:
                        Console.WriteLine("- yes");
                        Console.WriteLine();
                        return true;
                    case ConsoleKey.N:
                        Console.WriteLine("- no");
                        Console.WriteLine();
                        return false;
                }
            }
        }

        // Replaces the characters of the typed in password with asterisks
        // More info: http://rajeshbailwal.blogspot.com/2012/03/password-in-c-console-application.html
        public string ReadPassword(string what)
        {
            Validate(what);
            CreateSpace();
            Console.ForegroundColor = ConsoleColor.Green;
            Console.Write($" {what}: ");
            Console.ResetColor();
            var password = new StringBuilder();
            try
            {
                ConsoleKeyInfo info = Console.ReadKey(true);
                while (info.Key != ConsoleKey.Enter)
                {
                    if (info.Key != ConsoleKey.Backspace)
                    {
                        Console.Write("*");
                        password.Append(info.KeyChar);
                    }
                    else if (info.Key == ConsoleKey.Backspace)
                    {
                        if (password.Length > 0)
                        {
                            // remove one character from the list of password characters
                            password.Remove(password.Length - 1, 1);
                            // get the location of the cursor
                            int pos = Console.CursorLeft;
                            // move the cursor to the left by one character
                            Console.SetCursorPosition(pos - 1, Console.CursorTop);
                            // replace it with space
                            Console.Write(" ");
                            // move the cursor to the left by one character again
                            Console.SetCursorPosition(pos - 1, Console.CursorTop);
                        }
                    }
                    info = Console.ReadKey(true);
                }
                // add a new line because user pressed enter at the end of their password
                Console.WriteLine();
                // add another new line to keep a clean break with following log messages
                Console.WriteLine();
            }
            catch (Exception ex)
            {
                _log.Error("Error reading Password: {@ex}", ex);
            }

            return password.ToString();
        }

        /// <summary>
        /// Print a (paged) list of targets for the user to choose from
        /// </summary>
        /// <param name="targets"></param>
        public T ChooseFromList<T>(string what, IEnumerable<T> options, Func<T, Choice<T>> creator, bool allowNull)
        {
            return ChooseFromList(what, options.Select((o) => creator(o)).ToList(), allowNull);
        }

        /// <summary>
        /// Print a (paged) list of targets for the user to choose from
        /// </summary>
        /// <param name="choices"></param>
        public T ChooseFromList<T>(string what, List<Choice<T>> choices, bool allowNull)
        {
            if (choices.Count() == 0)
            {
                if (allowNull) {
                    _log.Warning("No options available");
                    return default(T);
                } else {
                    throw new Exception("No options available for required choice");
                }
            }

            if (allowNull) {
                choices.Add(Choice.Create(default(T), "Cancel", _cancelCommand));
            }
            WritePagedList(choices);

            Choice<T> selected = null;
            do {
                var choice = RequestString(what);     
                selected = choices.
                    Where(t => string.Equals(t.command, choice, StringComparison.InvariantCultureIgnoreCase)).
                    FirstOrDefault();
            } while (selected == null);
            return selected.item;
        }

        /// <summary>
        /// Print a (paged) list of targets for the user to choose from
        /// </summary>
        /// <param name="listItems"></param>
        public void WritePagedList(IEnumerable<Choice> listItems)
        {
            var currentIndex = 0;
            var currentPage = 0;
            CreateSpace();
            if (listItems.Count() == 0)
            {
                Console.WriteLine($" [emtpy] ");
                Console.WriteLine();
                return;
            }

            while (currentIndex <= listItems.Count() - 1)
            {
                // Paging
                if (currentIndex > 0)
                {
                    Wait();
                    currentPage += 1;
                }
                var page = listItems.Skip(currentPage * _pageSize).Take(_pageSize);
                foreach (var target in page)
                {
                    if (target.command == null)
                    {
                        target.command = (currentIndex + 1).ToString();
                    }
                    if (!string.IsNullOrEmpty(target.command))
                    {
                        Console.Write($" {target.command}: ");
                    }
                    else
                    {
                        Console.Write($" * ");
                    }
                    Console.WriteLine(target.description);
                    currentIndex++;
                }
            }
            Console.WriteLine();
        }

        /// <summary>
        /// Write banner during startup
        /// </summary>
        public void ShowBanner()
        {
            Console.WriteLine();
#if DEBUG
            var build = "DEBUG";
#else
            var build = "RELEASE";
#endif
            _log.Information("Let's Encrypt (Simple Windows ACME Client)");
            _log.Information("Version {version} ({build})", Assembly.GetExecutingAssembly().GetName().Version, build);
            _log.Information(LogService.LogType.Event, "Running LEWS version {version} ({build})", Assembly.GetExecutingAssembly().GetName().Version, build);
            _log.Verbose("Verbose mode logging enabled");
            _log.Information("Please report issues at https://github.com/Lone-Coder/letsencrypt-win-simple");
            Console.WriteLine();
        }

        public class Choice
        {
            public static Choice Create(string description = null, string command = null)
            {
                return Create<object>(null, description, command);
            }

            public static Choice<T> Create<T>(T item, string description = null, string command = null)
            {
                {
                    var newItem = new Choice<T>(item);
                    if (!string.IsNullOrEmpty(description))
                    {
                        newItem.description = description;
                    }
                    newItem.command = command;
                    return newItem;
                }
            }

            public string command { get; set; }
            public string description { get; set; }
        }

        public class Choice<T> : Choice
        {
            public Choice(T item)
            {
                this.item = item;
                if (item != null) {
                    this.description = item.ToString();
                }
            }
            public T item { get; }
        }
    }
}
>>>>>>> af1517e5
<|MERGE_RESOLUTION|>--- conflicted
+++ resolved
@@ -1,630 +1,315 @@
-<<<<<<< HEAD
-﻿using System;
-using System.Collections;
-using System.Collections.Generic;
-using System.IO;
-using System.Linq;
-using System.Reflection;
-using System.Text;
-
-namespace LetsEncrypt.ACME.Simple.Services
-{
-    class InputService
-    {
-        private Options _options;
-        private const string _cancelCommand = "C";
-
-        public bool LogMessage { get; set; }
-
-        public InputService(Options options)
-        {
-            _options = options;
-        }
-
-        private void Validate(string what)
-        {
-            if (_options.Renew && !_options.Test)
-            {
-                throw new Exception($"User input '{what}' should not be needed in --renew mode.");
-            }
-        }
-
-        protected void CreateSpace()
-        {
-            if (LogMessage)
-            {
-                LogMessage = false;
-                Console.WriteLine();
-            }
-        }
-
-        public void Wait()
-        {
-            if (!_options.Renew)
-            {
-                CreateSpace();
-                Console.Write(" Press enter to continue... ");
-                while (true)
-                {
-                    var response = Console.ReadKey(true);
-                    switch (response.Key)
-                    {
-                        case ConsoleKey.Enter:
-                            Console.WriteLine();
-                            Console.WriteLine();
-                            return;
-                    }
-                }
-            }
-        }
-
-        public string RequestString(string[] what)
-        {
-            if (what != null)
-            {
-                CreateSpace();
-                Console.ForegroundColor = ConsoleColor.Green;
-                for (var i = 0; i < what.Length - 1; i++)
-                {              
-                    Console.WriteLine($" {what[i]}");
-                }
-                Console.ResetColor();
-                return RequestString(what[what.Length - 1]);
-            }
-            return string.Empty;
-        }
-
-        public string RequestString(string what)
-        {
-            Validate(what);
-            var answer = string.Empty;
-            CreateSpace();
-            Console.ForegroundColor = ConsoleColor.Green;
-            Console.Write($" {what}: ");
-            Console.ResetColor();
-
-            // Copied from http://stackoverflow.com/a/16638000
-            int bufferSize = 16384;
-            Stream inputStream = Console.OpenStandardInput(bufferSize);
-            Console.SetIn(new StreamReader(inputStream, Console.InputEncoding, false, bufferSize));
-
-            answer = Console.ReadLine();
-            Console.WriteLine();
-            return answer.Trim();
-        }
-
-        public bool PromptYesNo(string message)
-        {
-            Validate(message);
-            CreateSpace();
-            Console.ForegroundColor = ConsoleColor.Green;
-            Console.Write($" {message} ");
-            Console.ForegroundColor = ConsoleColor.Yellow;
-            Console.Write($"(y/n): ");
-            Console.ResetColor();
-            while (true)
-            {
-                var response = Console.ReadKey(true);
-                switch (response.Key)
-                {
-                    case ConsoleKey.Y:
-                        Console.WriteLine("- yes");
-                        Console.WriteLine();
-                        return true;
-                    case ConsoleKey.N:
-                        Console.WriteLine("- no");
-                        Console.WriteLine();
-                        return false;
-                }
-            }
-        }
-
-        // Replaces the characters of the typed in password with asterisks
-        // More info: http://rajeshbailwal.blogspot.com/2012/03/password-in-c-console-application.html
-        public string ReadPassword(string what)
-        {
-            Validate(what);
-            CreateSpace();
-            Console.ForegroundColor = ConsoleColor.Green;
-            Console.Write($" {what}: ");
-            Console.ResetColor();
-            var password = new StringBuilder();
-            try
-            {
-                ConsoleKeyInfo info = Console.ReadKey(true);
-                while (info.Key != ConsoleKey.Enter)
-                {
-                    if (info.Key != ConsoleKey.Backspace)
-                    {
-                        Console.Write("*");
-                        password.Append(info.KeyChar);
-                    }
-                    else if (info.Key == ConsoleKey.Backspace)
-                    {
-                        if (password.Length > 0)
-                        {
-                            // remove one character from the list of password characters
-                            password.Remove(password.Length - 1, 1);
-                            // get the location of the cursor
-                            int pos = Console.CursorLeft;
-                            // move the cursor to the left by one character
-                            Console.SetCursorPosition(pos - 1, Console.CursorTop);
-                            // replace it with space
-                            Console.Write(" ");
-                            // move the cursor to the left by one character again
-                            Console.SetCursorPosition(pos - 1, Console.CursorTop);
-                        }
-                    }
-                    info = Console.ReadKey(true);
-                }
-                // add a new line because user pressed enter at the end of their password
-                Console.WriteLine();
-            }
-            catch (Exception ex)
-            {
-                Program.Log.Error("Error Reading Password: {@ex}", ex);
-            }
-
-            return password.ToString();
-        }
-
-        /// <summary>
-        /// Print a (paged) list of targets for the user to choose from
-        /// </summary>
-        /// <param name="targets"></param>
-        public T ChooseFromList<T>(string what, IEnumerable<T> options, Func<T, Choice<T>> creator, bool allowNull)
-        {
-            return ChooseFromList(what, options.Select((o) => creator(o)).ToList(), allowNull);
-        }
-
-        /// <summary>
-        /// Print a (paged) list of targets for the user to choose from
-        /// </summary>
-        /// <param name="choices"></param>
-        public T ChooseFromList<T>(string what, List<Choice<T>> choices, bool allowNull)
-        {
-            if (choices.Count() == 0)
-            {
-                if (allowNull) {
-                    Program.Log.Warning("No options available");
-                    return default(T);
-                } else {
-                    throw new Exception("No options available for required choice");
-                }
-            }
-
-            if (allowNull) {
-                choices.Add(Choice.Create(default(T), "Cancel", _cancelCommand));
-            }
-            WritePagedList(choices);
-
-            Choice<T> chosen = null;
-            do {
-                var choice = RequestString(what);     
-                chosen = choices.
-                    Where(t => string.Equals(t.command, choice, StringComparison.InvariantCultureIgnoreCase)).
-                    FirstOrDefault();
-            } while (chosen == null);
-            return chosen.item;
-        }
-
-        /// <summary>
-        /// Print a (paged) list of targets for the user to choose from
-        /// </summary>
-        /// <param name="listItems"></param>
-        public void WritePagedList(IEnumerable<Choice> listItems)
-        {
-            var hostsPerPage = Program.Settings.HostsPerPage();
-            var currentIndex = 0;
-            var currentPage = 0;
-            CreateSpace();
-            if (listItems.Count() == 0)
-            {
-                Console.WriteLine($" [emtpy] ");
-                Console.WriteLine();
-                return;
-            }
-
-            while (currentIndex <= listItems.Count() - 1)
-            {
-                // Paging
-                if (currentIndex > 0)
-                {
-                    Wait();
-                    currentPage += 1;
-                }
-                var page = listItems.Skip(currentPage * hostsPerPage).Take(hostsPerPage);
-                foreach (var target in page)
-                {
-                    if (target.command == null)
-                    {
-                        target.command = (currentIndex + 1).ToString();
-                    }
-                    if (!string.IsNullOrEmpty(target.command))
-                    {
-                        Console.Write($" {target.command}: ");
-                    }
-                    else
-                    {
-                        Console.Write($" * ");
-                    }
-                    Console.WriteLine(target.description);
-                    currentIndex++;
-                }
-            }
-            Console.WriteLine();
-        }
-
-        /// <summary>
-        /// Write banner during startup
-        /// </summary>
-        public void ShowBanner()
-        {
-            Console.WriteLine();
-#if DEBUG
-            var build = "DEBUG";
-#else
-            var build = "RELEASE";
-#endif
-            Program.Log.Information("Let's Encrypt (Simple Windows ACME Client)");
-            Program.Log.Information("Version {version} ({build})", Assembly.GetExecutingAssembly().GetName().Version, build);
-            Program.Log.Information(LogService.LogType.Event, "Running LEWS version {version} ({build})", Assembly.GetExecutingAssembly().GetName().Version, build);
-            Program.Log.Verbose("Verbose mode logging enabled");
-            Program.Log.Information("Please report issues at https://github.com/Lone-Coder/letsencrypt-win-simple");
-            Console.WriteLine();
-        }
-
-        public class Choice
-        {
-            public static Choice Create(string description = null, string command = null)
-            {
-                return Create<object>(null, description, command);
-            }
-
-            public static Choice<T> Create<T>(T item, string description = null, string command = null)
-            {
-                {
-                    var newItem = new Choice<T>(item);
-                    if (!string.IsNullOrEmpty(description))
-                    {
-                        newItem.description = description;
-                    }
-                    newItem.command = command;
-                    return newItem;
-                }
-            }
-
-            public string command { get; set; }
-            public string description { get; set; }
-        }
-
-        public class Choice<T> : Choice
-        {
-            public Choice(T item)
-            {
-                this.item = item;
-                if (item != null) {
-                    this.description = item.ToString();
-                }
-            }
-            public T item { get; }
-        }
-    }
-}
-=======
-﻿using System;
-using System.Collections;
-using System.Collections.Generic;
-using System.IO;
-using System.Linq;
-using System.Reflection;
-using System.Text;
-
-namespace LetsEncrypt.ACME.Simple.Services
-{
-    public class InputService
-    {
-        private Options _options;
-        private LogService _log;
-        private const string _cancelCommand = "C";
-        private int _pageSize;
-
-        public InputService(Options options, LogService log, int pageSize)
-        {
-            _log = log;
-            _options = options;
-            _pageSize = pageSize;
-        }
-
-        private void Validate(string what)
-        {
-            if (_options.Renew && !_options.Test)
-            {
-                throw new Exception($"User input '{what}' should not be needed in --renew mode.");
-            }
-        }
-
-        protected void CreateSpace()
-        {
-            if (_log.Dirty)
-            {
-                _log.Dirty = false;
-                Console.WriteLine();
-            }
-        }
-
-        public void Wait()
-        {
-            if (!_options.Renew)
-            {
-                CreateSpace();
-                Console.Write(" Press enter to continue... ");
-                while (true)
-                {
-                    var response = Console.ReadKey(true);
-                    switch (response.Key)
-                    {
-                        case ConsoleKey.Enter:
-                            Console.WriteLine();
-                            Console.WriteLine();
-                            return;
-                    }
-                }
-            }
-        }
-
-        public string RequestString(string[] what)
-        {
-            if (what != null)
-            {
-                CreateSpace();
-                Console.ForegroundColor = ConsoleColor.Green;
-                for (var i = 0; i < what.Length - 1; i++)
-                {              
-                    Console.WriteLine($" {what[i]}");
-                }
-                Console.ResetColor();
-                return RequestString(what[what.Length - 1]);
-            }
-            return string.Empty;
-        }
-
-        public string RequestString(string what)
-        {
-            Validate(what);
-            var answer = string.Empty;
-            CreateSpace();
-            Console.ForegroundColor = ConsoleColor.Green;
-            Console.Write($" {what}: ");
-            Console.ResetColor();
-
-            // Copied from http://stackoverflow.com/a/16638000
-            int bufferSize = 16384;
-            Stream inputStream = Console.OpenStandardInput(bufferSize);
-            Console.SetIn(new StreamReader(inputStream, Console.InputEncoding, false, bufferSize));
-
-            answer = Console.ReadLine();
-            Console.WriteLine();
-            return answer.Trim();
-        }
-
-        public bool PromptYesNo(string message)
-        {
-            Validate(message);
-            CreateSpace();
-            Console.ForegroundColor = ConsoleColor.Green;
-            Console.Write($" {message} ");
-            Console.ForegroundColor = ConsoleColor.Yellow;
-            Console.Write($"(y/n): ");
-            Console.ResetColor();
-            while (true)
-            {
-                var response = Console.ReadKey(true);
-                switch (response.Key)
-                {
-                    case ConsoleKey.Y:
-                        Console.WriteLine("- yes");
-                        Console.WriteLine();
-                        return true;
-                    case ConsoleKey.N:
-                        Console.WriteLine("- no");
-                        Console.WriteLine();
-                        return false;
-                }
-            }
-        }
-
-        // Replaces the characters of the typed in password with asterisks
-        // More info: http://rajeshbailwal.blogspot.com/2012/03/password-in-c-console-application.html
-        public string ReadPassword(string what)
-        {
-            Validate(what);
-            CreateSpace();
-            Console.ForegroundColor = ConsoleColor.Green;
-            Console.Write($" {what}: ");
-            Console.ResetColor();
-            var password = new StringBuilder();
-            try
-            {
-                ConsoleKeyInfo info = Console.ReadKey(true);
-                while (info.Key != ConsoleKey.Enter)
-                {
-                    if (info.Key != ConsoleKey.Backspace)
-                    {
-                        Console.Write("*");
-                        password.Append(info.KeyChar);
-                    }
-                    else if (info.Key == ConsoleKey.Backspace)
-                    {
-                        if (password.Length > 0)
-                        {
-                            // remove one character from the list of password characters
-                            password.Remove(password.Length - 1, 1);
-                            // get the location of the cursor
-                            int pos = Console.CursorLeft;
-                            // move the cursor to the left by one character
-                            Console.SetCursorPosition(pos - 1, Console.CursorTop);
-                            // replace it with space
-                            Console.Write(" ");
-                            // move the cursor to the left by one character again
-                            Console.SetCursorPosition(pos - 1, Console.CursorTop);
-                        }
-                    }
-                    info = Console.ReadKey(true);
-                }
-                // add a new line because user pressed enter at the end of their password
-                Console.WriteLine();
-                // add another new line to keep a clean break with following log messages
-                Console.WriteLine();
-            }
-            catch (Exception ex)
-            {
-                _log.Error("Error reading Password: {@ex}", ex);
-            }
-
-            return password.ToString();
-        }
-
-        /// <summary>
-        /// Print a (paged) list of targets for the user to choose from
-        /// </summary>
-        /// <param name="targets"></param>
-        public T ChooseFromList<T>(string what, IEnumerable<T> options, Func<T, Choice<T>> creator, bool allowNull)
-        {
-            return ChooseFromList(what, options.Select((o) => creator(o)).ToList(), allowNull);
-        }
-
-        /// <summary>
-        /// Print a (paged) list of targets for the user to choose from
-        /// </summary>
-        /// <param name="choices"></param>
-        public T ChooseFromList<T>(string what, List<Choice<T>> choices, bool allowNull)
-        {
-            if (choices.Count() == 0)
-            {
-                if (allowNull) {
-                    _log.Warning("No options available");
-                    return default(T);
-                } else {
-                    throw new Exception("No options available for required choice");
-                }
-            }
-
-            if (allowNull) {
-                choices.Add(Choice.Create(default(T), "Cancel", _cancelCommand));
-            }
-            WritePagedList(choices);
-
-            Choice<T> selected = null;
-            do {
-                var choice = RequestString(what);     
-                selected = choices.
-                    Where(t => string.Equals(t.command, choice, StringComparison.InvariantCultureIgnoreCase)).
-                    FirstOrDefault();
-            } while (selected == null);
-            return selected.item;
-        }
-
-        /// <summary>
-        /// Print a (paged) list of targets for the user to choose from
-        /// </summary>
-        /// <param name="listItems"></param>
-        public void WritePagedList(IEnumerable<Choice> listItems)
-        {
-            var currentIndex = 0;
-            var currentPage = 0;
-            CreateSpace();
-            if (listItems.Count() == 0)
-            {
-                Console.WriteLine($" [emtpy] ");
-                Console.WriteLine();
-                return;
-            }
-
-            while (currentIndex <= listItems.Count() - 1)
-            {
-                // Paging
-                if (currentIndex > 0)
-                {
-                    Wait();
-                    currentPage += 1;
-                }
-                var page = listItems.Skip(currentPage * _pageSize).Take(_pageSize);
-                foreach (var target in page)
-                {
-                    if (target.command == null)
-                    {
-                        target.command = (currentIndex + 1).ToString();
-                    }
-                    if (!string.IsNullOrEmpty(target.command))
-                    {
-                        Console.Write($" {target.command}: ");
-                    }
-                    else
-                    {
-                        Console.Write($" * ");
-                    }
-                    Console.WriteLine(target.description);
-                    currentIndex++;
-                }
-            }
-            Console.WriteLine();
-        }
-
-        /// <summary>
-        /// Write banner during startup
-        /// </summary>
-        public void ShowBanner()
-        {
-            Console.WriteLine();
-#if DEBUG
-            var build = "DEBUG";
-#else
-            var build = "RELEASE";
-#endif
-            _log.Information("Let's Encrypt (Simple Windows ACME Client)");
-            _log.Information("Version {version} ({build})", Assembly.GetExecutingAssembly().GetName().Version, build);
-            _log.Information(LogService.LogType.Event, "Running LEWS version {version} ({build})", Assembly.GetExecutingAssembly().GetName().Version, build);
-            _log.Verbose("Verbose mode logging enabled");
-            _log.Information("Please report issues at https://github.com/Lone-Coder/letsencrypt-win-simple");
-            Console.WriteLine();
-        }
-
-        public class Choice
-        {
-            public static Choice Create(string description = null, string command = null)
-            {
-                return Create<object>(null, description, command);
-            }
-
-            public static Choice<T> Create<T>(T item, string description = null, string command = null)
-            {
-                {
-                    var newItem = new Choice<T>(item);
-                    if (!string.IsNullOrEmpty(description))
-                    {
-                        newItem.description = description;
-                    }
-                    newItem.command = command;
-                    return newItem;
-                }
-            }
-
-            public string command { get; set; }
-            public string description { get; set; }
-        }
-
-        public class Choice<T> : Choice
-        {
-            public Choice(T item)
-            {
-                this.item = item;
-                if (item != null) {
-                    this.description = item.ToString();
-                }
-            }
-            public T item { get; }
-        }
-    }
-}
->>>>>>> af1517e5
+﻿using System;
+using System.Collections;
+using System.Collections.Generic;
+using System.IO;
+using System.Linq;
+using System.Reflection;
+using System.Text;
+
+namespace LetsEncrypt.ACME.Simple.Services
+{
+    public class InputService
+    {
+        private Options _options;
+        private LogService _log;
+        private const string _cancelCommand = "C";
+        private int _pageSize;
+
+        public InputService(Options options, LogService log, int pageSize)
+        {
+            _log = log;
+            _options = options;
+            _pageSize = pageSize;
+        }
+
+        private void Validate(string what)
+        {
+            if (_options.Renew && !_options.Test)
+            {
+                throw new Exception($"User input '{what}' should not be needed in --renew mode.");
+            }
+        }
+
+        protected void CreateSpace()
+        {
+            if (_log.Dirty)
+            {
+                _log.Dirty = false;
+                Console.WriteLine();
+            }
+        }
+
+        public void Wait()
+        {
+            if (!_options.Renew)
+            {
+                CreateSpace();
+                Console.Write(" Press enter to continue... ");
+                while (true)
+                {
+                    var response = Console.ReadKey(true);
+                    switch (response.Key)
+                    {
+                        case ConsoleKey.Enter:
+                            Console.WriteLine();
+                            Console.WriteLine();
+                            return;
+                    }
+                }
+            }
+        }
+
+        public string RequestString(string[] what)
+        {
+            if (what != null)
+            {
+                CreateSpace();
+                Console.ForegroundColor = ConsoleColor.Green;
+                for (var i = 0; i < what.Length - 1; i++)
+                {              
+                    Console.WriteLine($" {what[i]}");
+                }
+                Console.ResetColor();
+                return RequestString(what[what.Length - 1]);
+            }
+            return string.Empty;
+        }
+
+        public string RequestString(string what)
+        {
+            Validate(what);
+            var answer = string.Empty;
+            CreateSpace();
+            Console.ForegroundColor = ConsoleColor.Green;
+            Console.Write($" {what}: ");
+            Console.ResetColor();
+
+            // Copied from http://stackoverflow.com/a/16638000
+            int bufferSize = 16384;
+            Stream inputStream = Console.OpenStandardInput(bufferSize);
+            Console.SetIn(new StreamReader(inputStream, Console.InputEncoding, false, bufferSize));
+
+            answer = Console.ReadLine();
+            Console.WriteLine();
+            return answer.Trim();
+        }
+
+        public bool PromptYesNo(string message)
+        {
+            Validate(message);
+            CreateSpace();
+            Console.ForegroundColor = ConsoleColor.Green;
+            Console.Write($" {message} ");
+            Console.ForegroundColor = ConsoleColor.Yellow;
+            Console.Write($"(y/n): ");
+            Console.ResetColor();
+            while (true)
+            {
+                var response = Console.ReadKey(true);
+                switch (response.Key)
+                {
+                    case ConsoleKey.Y:
+                        Console.WriteLine("- yes");
+                        Console.WriteLine();
+                        return true;
+                    case ConsoleKey.N:
+                        Console.WriteLine("- no");
+                        Console.WriteLine();
+                        return false;
+                }
+            }
+        }
+
+        // Replaces the characters of the typed in password with asterisks
+        // More info: http://rajeshbailwal.blogspot.com/2012/03/password-in-c-console-application.html
+        public string ReadPassword(string what)
+        {
+            Validate(what);
+            CreateSpace();
+            Console.ForegroundColor = ConsoleColor.Green;
+            Console.Write($" {what}: ");
+            Console.ResetColor();
+            var password = new StringBuilder();
+            try
+            {
+                ConsoleKeyInfo info = Console.ReadKey(true);
+                while (info.Key != ConsoleKey.Enter)
+                {
+                    if (info.Key != ConsoleKey.Backspace)
+                    {
+                        Console.Write("*");
+                        password.Append(info.KeyChar);
+                    }
+                    else if (info.Key == ConsoleKey.Backspace)
+                    {
+                        if (password.Length > 0)
+                        {
+                            // remove one character from the list of password characters
+                            password.Remove(password.Length - 1, 1);
+                            // get the location of the cursor
+                            int pos = Console.CursorLeft;
+                            // move the cursor to the left by one character
+                            Console.SetCursorPosition(pos - 1, Console.CursorTop);
+                            // replace it with space
+                            Console.Write(" ");
+                            // move the cursor to the left by one character again
+                            Console.SetCursorPosition(pos - 1, Console.CursorTop);
+                        }
+                    }
+                    info = Console.ReadKey(true);
+                }
+                // add a new line because user pressed enter at the end of their password
+                Console.WriteLine();
+                // add another new line to keep a clean break with following log messages
+                Console.WriteLine();
+            }
+            catch (Exception ex)
+            {
+                _log.Error("Error reading Password: {@ex}", ex);
+            }
+
+            return password.ToString();
+        }
+
+        /// <summary>
+        /// Print a (paged) list of targets for the user to choose from
+        /// </summary>
+        /// <param name="targets"></param>
+        public T ChooseFromList<T>(string what, IEnumerable<T> options, Func<T, Choice<T>> creator, bool allowNull)
+        {
+            return ChooseFromList(what, options.Select((o) => creator(o)).ToList(), allowNull);
+        }
+
+        /// <summary>
+        /// Print a (paged) list of targets for the user to choose from
+        /// </summary>
+        /// <param name="choices"></param>
+        public T ChooseFromList<T>(string what, List<Choice<T>> choices, bool allowNull)
+        {
+            if (choices.Count() == 0)
+            {
+                if (allowNull) {
+                    _log.Warning("No options available");
+                    return default(T);
+                } else {
+                    throw new Exception("No options available for required choice");
+                }
+            }
+
+            if (allowNull) {
+                choices.Add(Choice.Create(default(T), "Cancel", _cancelCommand));
+            }
+            WritePagedList(choices);
+
+            Choice<T> selected = null;
+            do {
+                var choice = RequestString(what);     
+                selected = choices.
+                    Where(t => string.Equals(t.command, choice, StringComparison.InvariantCultureIgnoreCase)).
+                    FirstOrDefault();
+            } while (selected == null);
+            return selected.item;
+        }
+
+        /// <summary>
+        /// Print a (paged) list of targets for the user to choose from
+        /// </summary>
+        /// <param name="listItems"></param>
+        public void WritePagedList(IEnumerable<Choice> listItems)
+        {
+            var currentIndex = 0;
+            var currentPage = 0;
+            CreateSpace();
+            if (listItems.Count() == 0)
+            {
+                Console.WriteLine($" [emtpy] ");
+                Console.WriteLine();
+                return;
+            }
+
+            while (currentIndex <= listItems.Count() - 1)
+            {
+                // Paging
+                if (currentIndex > 0)
+                {
+                    Wait();
+                    currentPage += 1;
+                }
+                var page = listItems.Skip(currentPage * _pageSize).Take(_pageSize);
+                foreach (var target in page)
+                {
+                    if (target.command == null)
+                    {
+                        target.command = (currentIndex + 1).ToString();
+                    }
+                    if (!string.IsNullOrEmpty(target.command))
+                    {
+                        Console.Write($" {target.command}: ");
+                    }
+                    else
+                    {
+                        Console.Write($" * ");
+                    }
+                    Console.WriteLine(target.description);
+                    currentIndex++;
+                }
+            }
+            Console.WriteLine();
+        }
+
+        /// <summary>
+        /// Write banner during startup
+        /// </summary>
+        public void ShowBanner()
+        {
+            Console.WriteLine();
+#if DEBUG
+            var build = "DEBUG";
+#else
+            var build = "RELEASE";
+#endif
+            _log.Information("Let's Encrypt (Simple Windows ACME Client)");
+            _log.Information("Version {version} ({build})", Assembly.GetExecutingAssembly().GetName().Version, build);
+            _log.Information(LogService.LogType.Event, "Running LEWS version {version} ({build})", Assembly.GetExecutingAssembly().GetName().Version, build);
+            _log.Verbose("Verbose mode logging enabled");
+            _log.Information("Please report issues at https://github.com/Lone-Coder/letsencrypt-win-simple");
+            Console.WriteLine();
+        }
+
+        public class Choice
+        {
+            public static Choice Create(string description = null, string command = null)
+            {
+                return Create<object>(null, description, command);
+            }
+
+            public static Choice<T> Create<T>(T item, string description = null, string command = null)
+            {
+                {
+                    var newItem = new Choice<T>(item);
+                    if (!string.IsNullOrEmpty(description))
+                    {
+                        newItem.description = description;
+                    }
+                    newItem.command = command;
+                    return newItem;
+                }
+            }
+
+            public string command { get; set; }
+            public string description { get; set; }
+        }
+
+        public class Choice<T> : Choice
+        {
+            public Choice(T item)
+            {
+                this.item = item;
+                if (item != null) {
+                    this.description = item.ToString();
+                }
+            }
+            public T item { get; }
+        }
+    }
+}