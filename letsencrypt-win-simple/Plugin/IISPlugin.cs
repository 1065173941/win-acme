﻿using Microsoft.Web.Administration;
using Microsoft.Win32;
using System;
using System.Collections.Generic;
using System.Globalization;
using System.IO;
using System.Linq;
using System.Security.Cryptography.X509Certificates;

namespace LetsEncrypt.ACME.Simple
{
    public class IISPlugin : Plugin
    {
        private Version _iisVersion = GetIisVersion();
        private IdnMapping _idnMapping = new IdnMapping();
        public const string PluginName = "IIS";

        public override string Name => PluginName;

        public List<Target> GetBindings()
        {
            Program.Log.Debug("Scanning IIS site bindings for hosts");
            if (_iisVersion.Major == 0)
            {
                Program.Log.Warning("IIS version not found in windows registry. Skipping scan.");
            }
            else
            {
                using (var iisManager = new ServerManager())
                {
                    // Get all bindings matched together with their respective sites
                    var siteBindings = iisManager.Sites.
<<<<<<< HEAD
                        //Following doesn't work for FTP sites
=======
>>>>>>> 3b8f16cd
                        //Where(s => s.State == ObjectState.Started).
                        SelectMany(site => site.Bindings, (site, binding) => new { site, binding }).
                        Where(sb => !string.IsNullOrWhiteSpace(sb.binding.Host));

                    // Option: hide http bindings when there are already https equivalents
                    if (Program.Options.HideHttps)
                    {
                        siteBindings = siteBindings.Where(sb => 
                            sb.binding.Protocol == "http" &&
                            !sb.site.Bindings.Any(other => other.Protocol == "https" && sb.binding.Host == other.Host));
                    }

                    var targets = siteBindings.
                        Select(sb => new { idn = _idnMapping.GetAscii(sb.binding.Host), sb.site, sb.binding }).
                        Select(sbi => new Target
                        {
                            SiteId = sbi.site.Id,
                            Host = sbi.idn,
                            HostIsDns = true,
                            WebRootPath = sbi.site.Applications["/"].VirtualDirectories["/"].PhysicalPath,
                            PluginName = PluginName
                        }).
                        DistinctBy(t => t.Host).
                        OrderBy(t => t.SiteId).
                        ToList();
     
                    if (targets.Count() == 0)
                    {
                        Program.Log.Warning("No IIS bindings with host names were found. A host name is required to verify domain ownership.");
                    }
                    return targets;
                }
            }
            return new List<Target>();
        }

        public List<Target> GetSites()
        {
            var result = new List<Target>();
            Program.Log.Debug("Scanning IIS sites");
            if (_iisVersion.Major == 0)
            {
                Program.Log.Warning("IIS version not found in windows registry. Skipping scan.");
            }
            else
            {
                using (var iisManager = new ServerManager())
                {
                    // Get all bindings matched together with their respective sites
<<<<<<< HEAD
                    var sites = iisManager.Sites.AsEnumerable();
                        //Following doesn't work for FTP sites
                        //Where(s => s.State == ObjectState.Started);
=======
                    var sites = iisManager.Sites.
                        AsEnumerable();
                        // Where(s => s.State == ObjectState.Started);
>>>>>>> 3b8f16cd

                    // Option: hide http bindings when there are already https equivalents
                    if (Program.Options.HideHttps)
                    {
                        sites = sites.Where(site => site.Bindings.
                            Where(binding => binding.Protocol == "http").
                            Any(binding => !site.Bindings.Any(other => other.Protocol == "https" && other.Host == binding.Host)));
                    }

                    var targets = sites.
                        Select(site => new Target
                        {
                            SiteId = site.Id,
                            Host = site.Name,
                            HostIsDns = false,
                            WebRootPath = site.Applications["/"].VirtualDirectories["/"].PhysicalPath,
                            PluginName = PluginName,
                            AlternativeNames = site.Bindings.Select(x => x.Host).
                                                    Where(x => !string.IsNullOrWhiteSpace(x)).
                                                    Select(x => _idnMapping.GetAscii(x)).
                                                    Distinct().
                                                    ToList()
                        }).
                        Where(target =>
                        {
                            if (target.AlternativeNames.Count > Settings.maxNames)
                            {
                                Program.Log.Information("{site} has too many hosts for a single certificate. Let's Encrypt has a maximum of {maxNames}.", target.Host, Settings.maxNames);
                                return false;
                            }
                            else if (target.AlternativeNames.Count == 0)
                            {
                                Program.Log.Information("No valid hosts found for {site}.", target.Host);
                                return false;
                            }
                            return true;
                        }).
                        OrderBy(target => target.SiteId).
                        ToList();

                    if (targets.Count() == 0)
                    {
                        Program.Log.Warning("No applicable IIS sites were found.");
                    }
                    return targets;
                }
            }
            return new List<Target>();
        }

        private readonly string _sourceFilePath = Path.Combine(AppDomain.CurrentDomain.BaseDirectory, "web_config.xml");

        private void UnlockSection(string path)
        {
            // Unlock handler section
            using (var sm = new ServerManager())
            {
                var config = sm.GetApplicationHostConfiguration();
                var section = config.GetSection(path);
                if (section.OverrideModeEffective == OverrideMode.Deny)
                {
                    section.OverrideMode = OverrideMode.Allow;
                    sm.CommitChanges();
                    Program.Log.Warning("Unlocked section {section}", path);
                }
            }
        }

        public override void BeforeAuthorize(Target target, string answerPath, string token)
        {
            UnlockSection("system.webServer/handlers");
            var directory = Path.GetDirectoryName(answerPath);
            var webConfigPath = Path.Combine(directory, "web.config");
            Program.Log.Debug("Writing web.config to {webConfigPath}", webConfigPath);
            File.Copy(_sourceFilePath, webConfigPath, true);
        }

        public override void Install(Target target, string pfxFilename, X509Store store, X509Certificate2 certificate)
        {
            using (var iisManager = new ServerManager())
            {
                var site = GetSite(target, iisManager);
                List<string> hosts = new List<string>();
                if (target.HostIsDns == true)
                {
                    hosts.Add(target.Host);
                }
                hosts.AddRange(target.AlternativeNames);
                hosts = hosts.
                    Where(x => !string.IsNullOrWhiteSpace(x)).
                    Select((x) => _idnMapping.GetUnicode(x)).
                    Distinct().
                    ToList();
                
                foreach (var host in hosts)
                {
                    var existingBinding =
                        (from b in site.Bindings where b.Host == host && b.Protocol == "https" select b).FirstOrDefault();
                    if (existingBinding != null)
                    {
                        Program.Log.Information(true, "Updating existing https binding for {host}", host);
                        Program.Log.Information("IIS will serve the new certificate after the Application Pool IdleTimeout has been reached.");

                        // Replace instead of change binding because of #371
                        Binding replacement = site.Bindings.CreateElement("binding");
                        replacement.Protocol = existingBinding.Protocol;
                        replacement.BindingInformation = existingBinding.BindingInformation;
                        replacement.CertificateStoreName = store.Name;
                        replacement.CertificateHash = certificate.GetCertHash();
                        foreach (ConfigurationAttribute attr in existingBinding.Attributes)
                        {
                            replacement.SetAttributeValue(attr.Name, attr.Value);
                        }
                        site.Bindings.Remove(existingBinding);
                        site.Bindings.Add(replacement);
                    }
                    else
                    {
                        Program.Log.Information(true, "Adding new https binding for {host}", host);
                        var existingHTTPBinding =
                            (from b in site.Bindings where b.Host == host && b.Protocol == "http" select b)
                                .FirstOrDefault();
                        if (existingHTTPBinding != null)
                        {
                            string IP = GetIP(existingHTTPBinding.EndPoint.ToString(), host);
                            Binding iisBinding = site.Bindings.CreateElement("binding");
                            iisBinding.Protocol = "https";
                            iisBinding.BindingInformation = IP + ":443:" + host;
                            iisBinding.CertificateStoreName = store.Name;
                            iisBinding.CertificateHash = certificate.GetCertHash();
                            if (_iisVersion.Major >= 8)
                            {
                                iisBinding.SetAttributeValue("sslFlags", 1); // Enable SNI support
                            }
                            site.Bindings.Add(iisBinding);
                        }
                        else
                        {
                            Program.Log.Warning("No HTTP binding for {host} on {name}", host, site.Name);
                        }
                    }
                }
                Program.Log.Information("Committing binding changes to IIS");
                iisManager.CommitChanges();
            }
        }

        //This doesn't take any certificate info to enable centralized ssl
        public override void Install(Target target)
        {
            try
            {
                using (var iisManager = new ServerManager())
                {
                    var site = GetSite(target, iisManager);

                    List<string> hosts = new List<string>();
                    if (target.HostIsDns == true)
                    {
                        hosts.Add(target.Host);
                    }
                    if (target.AlternativeNames != null && target.AlternativeNames.Any())
                    {
                        hosts.AddRange(target.AlternativeNames);
                    }
                    hosts = hosts.
                        Where(x => !string.IsNullOrWhiteSpace(x)).
                        Select((x) => _idnMapping.GetUnicode(x)).
                        Distinct().
                        ToList();

                    foreach (var host in hosts)
                    {
                        var existingBinding =
                            (from b in site.Bindings where b.Host == host && b.Protocol == "https" select b)
                                .FirstOrDefault();
                        if (!(_iisVersion.Major >= 8))
                        {
                            var errorMessage = "You aren't using IIS 8 or greater, so centralized SSL is not supported";
                            Program.Log.Error(errorMessage);
                            //Not using IIS 8+ so can't set centralized certificates
                            throw new InvalidOperationException(errorMessage);
                        }
                        else if (existingBinding != null)
                        {
                            if (existingBinding.GetAttributeValue("sslFlags").ToString() != "3")
                            {
                                Program.Log.Information("Updating existing https binding");
                                //IIS 8+ and not using centralized SSL with SNI
                                existingBinding.CertificateStoreName = null;
                                existingBinding.CertificateHash = null;
                                existingBinding.SetAttributeValue("sslFlags", 3);
                            }
                            else
                            {
                                Program.Log.Information("You specified Central SSL, have an existing binding using Central SSL with SNI, so there is nothing to update for this binding");
                            }
                        }
                        else
                        {
                            Program.Log.Information(true, "Adding Central SSL https binding");
                            var existingHTTPBinding =
                                (from b in site.Bindings where b.Host == host && b.Protocol == "http" select b)
                                    .FirstOrDefault();
                            if (existingHTTPBinding != null)
                            //This had been a fix for the multiple site San cert, now it's a precaution against erroring out
                            {
                                string IP = GetIP(existingHTTPBinding.EndPoint.ToString(), host);

                                var iisBinding = site.Bindings.Add(IP + ":443:" + host, "https");

                                iisBinding.SetAttributeValue("sslFlags", 3);
                                // Enable Centralized Certificate Store with SNI
                            }
                            else
                            {
                                Program.Log.Warning("No HTTP binding for {host} on {name}", host, site.Name);
                            }
                        }
                    }
                    Program.Log.Information("Committing binding changes to IIS");
                    iisManager.CommitChanges();
                }
            }
            catch (Exception ex)
            {
                Program.Log.Error("Error setting binding {@ex}", ex);
                throw new InvalidProgramException(ex.Message);
            }
        }

        private static Version GetIisVersion()
        {
            using (RegistryKey componentsKey = Registry.LocalMachine.OpenSubKey(@"Software\Microsoft\InetStp", false))
            {
                if (componentsKey != null)
                {
                    int majorVersion = (int)componentsKey.GetValue("MajorVersion", -1);
                    int minorVersion = (int)componentsKey.GetValue("MinorVersion", -1);

                    if (majorVersion != -1 && minorVersion != -1)
                    {
                        return new Version(majorVersion, minorVersion);
                    }
                }

                return new Version(0, 0);
            }
        }

        public override void Renew(Target target)
        {
            Auto(target);
        }


        public override void DeleteAuthorization(string answerPath, string token, string webRootPath, string filePath)
        {
            Program.Log.Debug("Deleting answer");
            try
            {
                var answerFileInfo = new FileInfo(answerPath);
                if (answerFileInfo.Exists)
                {
                    answerFileInfo.Delete();
                }

                if (Properties.Settings.Default.CleanupFolders == true)
                {
                    var answerDirectoryInfo = answerFileInfo.Directory;
                    var children = answerDirectoryInfo.GetFileSystemInfos();
                    if (children.Length == 1)
                    {
                        if (children.First().Name.ToLower() == "web.config")
                        {
                            Program.Log.Debug("Deleting web.config");
                            children.First().Delete();
                            Program.Log.Debug("Deleting {folderPath}", answerDirectoryInfo.FullName);
                            answerDirectoryInfo.Delete();

                            var filePathFirstDirectory = answerDirectoryInfo.Parent;
                            if (filePathFirstDirectory.GetFileSystemInfos().Length == 0)
                            {
                                Program.Log.Debug("Deleting {filePathFirstDirectory}", filePathFirstDirectory.FullName);
                                filePathFirstDirectory.Delete();
                            }
                            else
                            {
                                Program.Log.Debug("Additional files or folders exist in {folderPath}, not deleting.", filePathFirstDirectory.FullName);
                            }
                        }
                        else
                        {
                            Program.Log.Debug("Unexpected file discovered in {folderPath}, not deleting.", answerDirectoryInfo.FullName);
                        }
                    }
                    else
                    {
                        Program.Log.Debug("Additional files or folders exist in {folderPath} not deleting.", answerDirectoryInfo.FullName);
                    }
                }
            }
            catch (Exception ex)
            {
                Program.Log.Warning("Error occured while deleting folder structure. Error: {@ex}", ex);
            }
        }

        public override void CreateAuthorizationFile(string answerPath, string fileContents)
        {
            Program.Log.Debug("Writing challenge answer to {answerPath}", answerPath);
            var directory = Path.GetDirectoryName(answerPath);
            Directory.CreateDirectory(directory);
            File.WriteAllText(answerPath, fileContents);
        }

        private Site GetSite(Target target, ServerManager iisManager)
        {
            foreach (var site in iisManager.Sites)
            {
                if (site.Id == target.SiteId)
                    return site;
            }
            throw new System.Exception($"Unable to find IIS site ID #{target.SiteId} for binding {this}");
        }

        private string GetIP(string HTTPEndpoint, string host)
        {
            string IP = "*";
            string HTTPIP = HTTPEndpoint.Remove(HTTPEndpoint.IndexOf(':'),
                (HTTPEndpoint.Length - HTTPEndpoint.IndexOf(':')));

            if (_iisVersion.Major >= 8 && HTTPIP != "0.0.0.0")
            {
                Console.ForegroundColor = ConsoleColor.Yellow;
                Console.WriteLine($"\r\nWarning creating HTTPS Binding for {host}.");
                Console.ResetColor();
                Console.WriteLine(
                    "The HTTP binding is IP specific; the app can create it. However, if you have other HTTPS sites they will all get an invalid certificate error until you manually edit one of their HTTPS bindings.");
                Console.WriteLine("\r\nYou need to edit the binding, turn off SNI, click OK, edit it again, enable SNI and click OK. That should fix the error.");
                Console.WriteLine("\r\nOtherwise, manually create the HTTPS binding and rerun the application.");
                Console.WriteLine("\r\nYou can see https://github.com/Lone-Coder/letsencrypt-win-simple/wiki/HTTPS-Binding-With-Specific-IP for more information.");
                Console.WriteLine(
                    "\r\nPress Y to acknowledge this and continue. Press any other key to stop installing the certificate");
                var response = Console.ReadKey(true);
                if (response.Key == ConsoleKey.Y)
                {
                    IP = HTTPIP;
                }
                else
                {
                    throw new Exception(
                        "HTTPS Binding not created due to HTTP binding having specific IP; Manually create the HTTPS binding and retry");
                }
            }
            else if (HTTPIP != "0.0.0.0")
            {
                IP = HTTPIP;
            }
            return IP;
        }

        internal Target UpdateWebRoot(Target saved, Target match)
        {
            // Update web root path
            if (!string.Equals(saved.WebRootPath, match.WebRootPath, StringComparison.InvariantCultureIgnoreCase))
            {
                Program.Log.Warning("- Change WebRootPath from {old} to {new}", saved.WebRootPath, match.WebRootPath);
                saved.WebRootPath = match.WebRootPath;
            }
            return saved;
        }

        internal Target UpdateAlternativeNames(Target saved, Target match)
        {
            // Add/remove alternative names
            var addedNames = match.AlternativeNames.Except(saved.AlternativeNames);
            var removedNames = saved.AlternativeNames.Except(match.AlternativeNames);
            if (addedNames.Count() > 0)
            {
                Program.Log.Warning("- Added host(s): {names}", string.Join(", ", addedNames));
            }
            if (removedNames.Count() > 0)
            {
                Program.Log.Warning("- Removed host(s): {names}", string.Join(", ", removedNames));
            }
            saved.AlternativeNames = match.AlternativeNames;
            return saved;
        }
    }
}<|MERGE_RESOLUTION|>--- conflicted
+++ resolved
@@ -1,485 +1,475 @@
-﻿using Microsoft.Web.Administration;
-using Microsoft.Win32;
-using System;
-using System.Collections.Generic;
-using System.Globalization;
-using System.IO;
-using System.Linq;
-using System.Security.Cryptography.X509Certificates;
-
-namespace LetsEncrypt.ACME.Simple
-{
-    public class IISPlugin : Plugin
-    {
-        private Version _iisVersion = GetIisVersion();
-        private IdnMapping _idnMapping = new IdnMapping();
-        public const string PluginName = "IIS";
-
-        public override string Name => PluginName;
-
-        public List<Target> GetBindings()
-        {
-            Program.Log.Debug("Scanning IIS site bindings for hosts");
-            if (_iisVersion.Major == 0)
-            {
-                Program.Log.Warning("IIS version not found in windows registry. Skipping scan.");
-            }
-            else
-            {
-                using (var iisManager = new ServerManager())
-                {
-                    // Get all bindings matched together with their respective sites
-                    var siteBindings = iisManager.Sites.
-<<<<<<< HEAD
-                        //Following doesn't work for FTP sites
-=======
->>>>>>> 3b8f16cd
-                        //Where(s => s.State == ObjectState.Started).
-                        SelectMany(site => site.Bindings, (site, binding) => new { site, binding }).
-                        Where(sb => !string.IsNullOrWhiteSpace(sb.binding.Host));
-
-                    // Option: hide http bindings when there are already https equivalents
-                    if (Program.Options.HideHttps)
-                    {
-                        siteBindings = siteBindings.Where(sb => 
-                            sb.binding.Protocol == "http" &&
-                            !sb.site.Bindings.Any(other => other.Protocol == "https" && sb.binding.Host == other.Host));
-                    }
-
-                    var targets = siteBindings.
-                        Select(sb => new { idn = _idnMapping.GetAscii(sb.binding.Host), sb.site, sb.binding }).
-                        Select(sbi => new Target
-                        {
-                            SiteId = sbi.site.Id,
-                            Host = sbi.idn,
-                            HostIsDns = true,
-                            WebRootPath = sbi.site.Applications["/"].VirtualDirectories["/"].PhysicalPath,
-                            PluginName = PluginName
-                        }).
-                        DistinctBy(t => t.Host).
-                        OrderBy(t => t.SiteId).
-                        ToList();
-     
-                    if (targets.Count() == 0)
-                    {
-                        Program.Log.Warning("No IIS bindings with host names were found. A host name is required to verify domain ownership.");
-                    }
-                    return targets;
-                }
-            }
-            return new List<Target>();
-        }
-
-        public List<Target> GetSites()
-        {
-            var result = new List<Target>();
-            Program.Log.Debug("Scanning IIS sites");
-            if (_iisVersion.Major == 0)
-            {
-                Program.Log.Warning("IIS version not found in windows registry. Skipping scan.");
-            }
-            else
-            {
-                using (var iisManager = new ServerManager())
-                {
-                    // Get all bindings matched together with their respective sites
-<<<<<<< HEAD
-                    var sites = iisManager.Sites.AsEnumerable();
-                        //Following doesn't work for FTP sites
-                        //Where(s => s.State == ObjectState.Started);
-=======
-                    var sites = iisManager.Sites.
-                        AsEnumerable();
-                        // Where(s => s.State == ObjectState.Started);
->>>>>>> 3b8f16cd
-
-                    // Option: hide http bindings when there are already https equivalents
-                    if (Program.Options.HideHttps)
-                    {
-                        sites = sites.Where(site => site.Bindings.
-                            Where(binding => binding.Protocol == "http").
-                            Any(binding => !site.Bindings.Any(other => other.Protocol == "https" && other.Host == binding.Host)));
-                    }
-
-                    var targets = sites.
-                        Select(site => new Target
-                        {
-                            SiteId = site.Id,
-                            Host = site.Name,
-                            HostIsDns = false,
-                            WebRootPath = site.Applications["/"].VirtualDirectories["/"].PhysicalPath,
-                            PluginName = PluginName,
-                            AlternativeNames = site.Bindings.Select(x => x.Host).
-                                                    Where(x => !string.IsNullOrWhiteSpace(x)).
-                                                    Select(x => _idnMapping.GetAscii(x)).
-                                                    Distinct().
-                                                    ToList()
-                        }).
-                        Where(target =>
-                        {
-                            if (target.AlternativeNames.Count > Settings.maxNames)
-                            {
-                                Program.Log.Information("{site} has too many hosts for a single certificate. Let's Encrypt has a maximum of {maxNames}.", target.Host, Settings.maxNames);
-                                return false;
-                            }
-                            else if (target.AlternativeNames.Count == 0)
-                            {
-                                Program.Log.Information("No valid hosts found for {site}.", target.Host);
-                                return false;
-                            }
-                            return true;
-                        }).
-                        OrderBy(target => target.SiteId).
-                        ToList();
-
-                    if (targets.Count() == 0)
-                    {
-                        Program.Log.Warning("No applicable IIS sites were found.");
-                    }
-                    return targets;
-                }
-            }
-            return new List<Target>();
-        }
-
-        private readonly string _sourceFilePath = Path.Combine(AppDomain.CurrentDomain.BaseDirectory, "web_config.xml");
-
-        private void UnlockSection(string path)
-        {
-            // Unlock handler section
-            using (var sm = new ServerManager())
-            {
-                var config = sm.GetApplicationHostConfiguration();
-                var section = config.GetSection(path);
-                if (section.OverrideModeEffective == OverrideMode.Deny)
-                {
-                    section.OverrideMode = OverrideMode.Allow;
-                    sm.CommitChanges();
-                    Program.Log.Warning("Unlocked section {section}", path);
-                }
-            }
-        }
-
-        public override void BeforeAuthorize(Target target, string answerPath, string token)
-        {
-            UnlockSection("system.webServer/handlers");
-            var directory = Path.GetDirectoryName(answerPath);
-            var webConfigPath = Path.Combine(directory, "web.config");
-            Program.Log.Debug("Writing web.config to {webConfigPath}", webConfigPath);
-            File.Copy(_sourceFilePath, webConfigPath, true);
-        }
-
-        public override void Install(Target target, string pfxFilename, X509Store store, X509Certificate2 certificate)
-        {
-            using (var iisManager = new ServerManager())
-            {
-                var site = GetSite(target, iisManager);
-                List<string> hosts = new List<string>();
-                if (target.HostIsDns == true)
-                {
-                    hosts.Add(target.Host);
-                }
-                hosts.AddRange(target.AlternativeNames);
-                hosts = hosts.
-                    Where(x => !string.IsNullOrWhiteSpace(x)).
-                    Select((x) => _idnMapping.GetUnicode(x)).
-                    Distinct().
-                    ToList();
-                
-                foreach (var host in hosts)
-                {
-                    var existingBinding =
-                        (from b in site.Bindings where b.Host == host && b.Protocol == "https" select b).FirstOrDefault();
-                    if (existingBinding != null)
-                    {
-                        Program.Log.Information(true, "Updating existing https binding for {host}", host);
-                        Program.Log.Information("IIS will serve the new certificate after the Application Pool IdleTimeout has been reached.");
-
-                        // Replace instead of change binding because of #371
-                        Binding replacement = site.Bindings.CreateElement("binding");
-                        replacement.Protocol = existingBinding.Protocol;
-                        replacement.BindingInformation = existingBinding.BindingInformation;
-                        replacement.CertificateStoreName = store.Name;
-                        replacement.CertificateHash = certificate.GetCertHash();
-                        foreach (ConfigurationAttribute attr in existingBinding.Attributes)
-                        {
-                            replacement.SetAttributeValue(attr.Name, attr.Value);
-                        }
-                        site.Bindings.Remove(existingBinding);
-                        site.Bindings.Add(replacement);
-                    }
-                    else
-                    {
-                        Program.Log.Information(true, "Adding new https binding for {host}", host);
-                        var existingHTTPBinding =
-                            (from b in site.Bindings where b.Host == host && b.Protocol == "http" select b)
-                                .FirstOrDefault();
-                        if (existingHTTPBinding != null)
-                        {
-                            string IP = GetIP(existingHTTPBinding.EndPoint.ToString(), host);
-                            Binding iisBinding = site.Bindings.CreateElement("binding");
-                            iisBinding.Protocol = "https";
-                            iisBinding.BindingInformation = IP + ":443:" + host;
-                            iisBinding.CertificateStoreName = store.Name;
-                            iisBinding.CertificateHash = certificate.GetCertHash();
-                            if (_iisVersion.Major >= 8)
-                            {
-                                iisBinding.SetAttributeValue("sslFlags", 1); // Enable SNI support
-                            }
-                            site.Bindings.Add(iisBinding);
-                        }
-                        else
-                        {
-                            Program.Log.Warning("No HTTP binding for {host} on {name}", host, site.Name);
-                        }
-                    }
-                }
-                Program.Log.Information("Committing binding changes to IIS");
-                iisManager.CommitChanges();
-            }
-        }
-
-        //This doesn't take any certificate info to enable centralized ssl
-        public override void Install(Target target)
-        {
-            try
-            {
-                using (var iisManager = new ServerManager())
-                {
-                    var site = GetSite(target, iisManager);
-
-                    List<string> hosts = new List<string>();
-                    if (target.HostIsDns == true)
-                    {
-                        hosts.Add(target.Host);
-                    }
-                    if (target.AlternativeNames != null && target.AlternativeNames.Any())
-                    {
-                        hosts.AddRange(target.AlternativeNames);
-                    }
-                    hosts = hosts.
-                        Where(x => !string.IsNullOrWhiteSpace(x)).
-                        Select((x) => _idnMapping.GetUnicode(x)).
-                        Distinct().
-                        ToList();
-
-                    foreach (var host in hosts)
-                    {
-                        var existingBinding =
-                            (from b in site.Bindings where b.Host == host && b.Protocol == "https" select b)
-                                .FirstOrDefault();
-                        if (!(_iisVersion.Major >= 8))
-                        {
-                            var errorMessage = "You aren't using IIS 8 or greater, so centralized SSL is not supported";
-                            Program.Log.Error(errorMessage);
-                            //Not using IIS 8+ so can't set centralized certificates
-                            throw new InvalidOperationException(errorMessage);
-                        }
-                        else if (existingBinding != null)
-                        {
-                            if (existingBinding.GetAttributeValue("sslFlags").ToString() != "3")
-                            {
-                                Program.Log.Information("Updating existing https binding");
-                                //IIS 8+ and not using centralized SSL with SNI
-                                existingBinding.CertificateStoreName = null;
-                                existingBinding.CertificateHash = null;
-                                existingBinding.SetAttributeValue("sslFlags", 3);
-                            }
-                            else
-                            {
-                                Program.Log.Information("You specified Central SSL, have an existing binding using Central SSL with SNI, so there is nothing to update for this binding");
-                            }
-                        }
-                        else
-                        {
-                            Program.Log.Information(true, "Adding Central SSL https binding");
-                            var existingHTTPBinding =
-                                (from b in site.Bindings where b.Host == host && b.Protocol == "http" select b)
-                                    .FirstOrDefault();
-                            if (existingHTTPBinding != null)
-                            //This had been a fix for the multiple site San cert, now it's a precaution against erroring out
-                            {
-                                string IP = GetIP(existingHTTPBinding.EndPoint.ToString(), host);
-
-                                var iisBinding = site.Bindings.Add(IP + ":443:" + host, "https");
-
-                                iisBinding.SetAttributeValue("sslFlags", 3);
-                                // Enable Centralized Certificate Store with SNI
-                            }
-                            else
-                            {
-                                Program.Log.Warning("No HTTP binding for {host} on {name}", host, site.Name);
-                            }
-                        }
-                    }
-                    Program.Log.Information("Committing binding changes to IIS");
-                    iisManager.CommitChanges();
-                }
-            }
-            catch (Exception ex)
-            {
-                Program.Log.Error("Error setting binding {@ex}", ex);
-                throw new InvalidProgramException(ex.Message);
-            }
-        }
-
-        private static Version GetIisVersion()
-        {
-            using (RegistryKey componentsKey = Registry.LocalMachine.OpenSubKey(@"Software\Microsoft\InetStp", false))
-            {
-                if (componentsKey != null)
-                {
-                    int majorVersion = (int)componentsKey.GetValue("MajorVersion", -1);
-                    int minorVersion = (int)componentsKey.GetValue("MinorVersion", -1);
-
-                    if (majorVersion != -1 && minorVersion != -1)
-                    {
-                        return new Version(majorVersion, minorVersion);
-                    }
-                }
-
-                return new Version(0, 0);
-            }
-        }
-
-        public override void Renew(Target target)
-        {
-            Auto(target);
-        }
-
-
-        public override void DeleteAuthorization(string answerPath, string token, string webRootPath, string filePath)
-        {
-            Program.Log.Debug("Deleting answer");
-            try
-            {
-                var answerFileInfo = new FileInfo(answerPath);
-                if (answerFileInfo.Exists)
-                {
-                    answerFileInfo.Delete();
-                }
-
-                if (Properties.Settings.Default.CleanupFolders == true)
-                {
-                    var answerDirectoryInfo = answerFileInfo.Directory;
-                    var children = answerDirectoryInfo.GetFileSystemInfos();
-                    if (children.Length == 1)
-                    {
-                        if (children.First().Name.ToLower() == "web.config")
-                        {
-                            Program.Log.Debug("Deleting web.config");
-                            children.First().Delete();
-                            Program.Log.Debug("Deleting {folderPath}", answerDirectoryInfo.FullName);
-                            answerDirectoryInfo.Delete();
-
-                            var filePathFirstDirectory = answerDirectoryInfo.Parent;
-                            if (filePathFirstDirectory.GetFileSystemInfos().Length == 0)
-                            {
-                                Program.Log.Debug("Deleting {filePathFirstDirectory}", filePathFirstDirectory.FullName);
-                                filePathFirstDirectory.Delete();
-                            }
-                            else
-                            {
-                                Program.Log.Debug("Additional files or folders exist in {folderPath}, not deleting.", filePathFirstDirectory.FullName);
-                            }
-                        }
-                        else
-                        {
-                            Program.Log.Debug("Unexpected file discovered in {folderPath}, not deleting.", answerDirectoryInfo.FullName);
-                        }
-                    }
-                    else
-                    {
-                        Program.Log.Debug("Additional files or folders exist in {folderPath} not deleting.", answerDirectoryInfo.FullName);
-                    }
-                }
-            }
-            catch (Exception ex)
-            {
-                Program.Log.Warning("Error occured while deleting folder structure. Error: {@ex}", ex);
-            }
-        }
-
-        public override void CreateAuthorizationFile(string answerPath, string fileContents)
-        {
-            Program.Log.Debug("Writing challenge answer to {answerPath}", answerPath);
-            var directory = Path.GetDirectoryName(answerPath);
-            Directory.CreateDirectory(directory);
-            File.WriteAllText(answerPath, fileContents);
-        }
-
-        private Site GetSite(Target target, ServerManager iisManager)
-        {
-            foreach (var site in iisManager.Sites)
-            {
-                if (site.Id == target.SiteId)
-                    return site;
-            }
-            throw new System.Exception($"Unable to find IIS site ID #{target.SiteId} for binding {this}");
-        }
-
-        private string GetIP(string HTTPEndpoint, string host)
-        {
-            string IP = "*";
-            string HTTPIP = HTTPEndpoint.Remove(HTTPEndpoint.IndexOf(':'),
-                (HTTPEndpoint.Length - HTTPEndpoint.IndexOf(':')));
-
-            if (_iisVersion.Major >= 8 && HTTPIP != "0.0.0.0")
-            {
-                Console.ForegroundColor = ConsoleColor.Yellow;
-                Console.WriteLine($"\r\nWarning creating HTTPS Binding for {host}.");
-                Console.ResetColor();
-                Console.WriteLine(
-                    "The HTTP binding is IP specific; the app can create it. However, if you have other HTTPS sites they will all get an invalid certificate error until you manually edit one of their HTTPS bindings.");
-                Console.WriteLine("\r\nYou need to edit the binding, turn off SNI, click OK, edit it again, enable SNI and click OK. That should fix the error.");
-                Console.WriteLine("\r\nOtherwise, manually create the HTTPS binding and rerun the application.");
-                Console.WriteLine("\r\nYou can see https://github.com/Lone-Coder/letsencrypt-win-simple/wiki/HTTPS-Binding-With-Specific-IP for more information.");
-                Console.WriteLine(
-                    "\r\nPress Y to acknowledge this and continue. Press any other key to stop installing the certificate");
-                var response = Console.ReadKey(true);
-                if (response.Key == ConsoleKey.Y)
-                {
-                    IP = HTTPIP;
-                }
-                else
-                {
-                    throw new Exception(
-                        "HTTPS Binding not created due to HTTP binding having specific IP; Manually create the HTTPS binding and retry");
-                }
-            }
-            else if (HTTPIP != "0.0.0.0")
-            {
-                IP = HTTPIP;
-            }
-            return IP;
-        }
-
-        internal Target UpdateWebRoot(Target saved, Target match)
-        {
-            // Update web root path
-            if (!string.Equals(saved.WebRootPath, match.WebRootPath, StringComparison.InvariantCultureIgnoreCase))
-            {
-                Program.Log.Warning("- Change WebRootPath from {old} to {new}", saved.WebRootPath, match.WebRootPath);
-                saved.WebRootPath = match.WebRootPath;
-            }
-            return saved;
-        }
-
-        internal Target UpdateAlternativeNames(Target saved, Target match)
-        {
-            // Add/remove alternative names
-            var addedNames = match.AlternativeNames.Except(saved.AlternativeNames);
-            var removedNames = saved.AlternativeNames.Except(match.AlternativeNames);
-            if (addedNames.Count() > 0)
-            {
-                Program.Log.Warning("- Added host(s): {names}", string.Join(", ", addedNames));
-            }
-            if (removedNames.Count() > 0)
-            {
-                Program.Log.Warning("- Removed host(s): {names}", string.Join(", ", removedNames));
-            }
-            saved.AlternativeNames = match.AlternativeNames;
-            return saved;
-        }
-    }
+﻿using Microsoft.Web.Administration;
+using Microsoft.Win32;
+using System;
+using System.Collections.Generic;
+using System.Globalization;
+using System.IO;
+using System.Linq;
+using System.Security.Cryptography.X509Certificates;
+
+namespace LetsEncrypt.ACME.Simple
+{
+    public class IISPlugin : Plugin
+    {
+        private Version _iisVersion = GetIisVersion();
+        private IdnMapping _idnMapping = new IdnMapping();
+        public const string PluginName = "IIS";
+
+        public override string Name => PluginName;
+
+        public List<Target> GetBindings()
+        {
+            Program.Log.Debug("Scanning IIS site bindings for hosts");
+            if (_iisVersion.Major == 0)
+            {
+                Program.Log.Warning("IIS version not found in windows registry. Skipping scan.");
+            }
+            else
+            {
+                using (var iisManager = new ServerManager())
+                {
+                    // Get all bindings matched together with their respective sites
+                    var siteBindings = iisManager.Sites.
+                        //Where(s => s.State == ObjectState.Started).
+                        SelectMany(site => site.Bindings, (site, binding) => new { site, binding }).
+                        Where(sb => !string.IsNullOrWhiteSpace(sb.binding.Host));
+
+                    // Option: hide http bindings when there are already https equivalents
+                    if (Program.Options.HideHttps)
+                    {
+                        siteBindings = siteBindings.Where(sb => 
+                            sb.binding.Protocol == "http" &&
+                            !sb.site.Bindings.Any(other => other.Protocol == "https" && sb.binding.Host == other.Host));
+                    }
+
+                    var targets = siteBindings.
+                        Select(sb => new { idn = _idnMapping.GetAscii(sb.binding.Host), sb.site, sb.binding }).
+                        Select(sbi => new Target
+                        {
+                            SiteId = sbi.site.Id,
+                            Host = sbi.idn,
+                            HostIsDns = true,
+                            WebRootPath = sbi.site.Applications["/"].VirtualDirectories["/"].PhysicalPath,
+                            PluginName = PluginName
+                        }).
+                        DistinctBy(t => t.Host).
+                        OrderBy(t => t.SiteId).
+                        ToList();
+     
+                    if (targets.Count() == 0)
+                    {
+                        Program.Log.Warning("No IIS bindings with host names were found. A host name is required to verify domain ownership.");
+                    }
+                    return targets;
+                }
+            }
+            return new List<Target>();
+        }
+
+        public List<Target> GetSites()
+        {
+            var result = new List<Target>();
+            Program.Log.Debug("Scanning IIS sites");
+            if (_iisVersion.Major == 0)
+            {
+                Program.Log.Warning("IIS version not found in windows registry. Skipping scan.");
+            }
+            else
+            {
+                using (var iisManager = new ServerManager())
+                {
+                    // Get all bindings matched together with their respective sites
+                    var sites = iisManager.Sites.
+                        AsEnumerable();
+                        // Where(s => s.State == ObjectState.Started);
+
+                    // Option: hide http bindings when there are already https equivalents
+                    if (Program.Options.HideHttps)
+                    {
+                        sites = sites.Where(site => site.Bindings.
+                            Where(binding => binding.Protocol == "http").
+                            Any(binding => !site.Bindings.Any(other => other.Protocol == "https" && other.Host == binding.Host)));
+                    }
+
+                    var targets = sites.
+                        Select(site => new Target
+                        {
+                            SiteId = site.Id,
+                            Host = site.Name,
+                            HostIsDns = false,
+                            WebRootPath = site.Applications["/"].VirtualDirectories["/"].PhysicalPath,
+                            PluginName = PluginName,
+                            AlternativeNames = site.Bindings.Select(x => x.Host).
+                                                    Where(x => !string.IsNullOrWhiteSpace(x)).
+                                                    Select(x => _idnMapping.GetAscii(x)).
+                                                    Distinct().
+                                                    ToList()
+                        }).
+                        Where(target =>
+                        {
+                            if (target.AlternativeNames.Count > Settings.maxNames)
+                            {
+                                Program.Log.Information("{site} has too many hosts for a single certificate. Let's Encrypt has a maximum of {maxNames}.", target.Host, Settings.maxNames);
+                                return false;
+                            }
+                            else if (target.AlternativeNames.Count == 0)
+                            {
+                                Program.Log.Information("No valid hosts found for {site}.", target.Host);
+                                return false;
+                            }
+                            return true;
+                        }).
+                        OrderBy(target => target.SiteId).
+                        ToList();
+
+                    if (targets.Count() == 0)
+                    {
+                        Program.Log.Warning("No applicable IIS sites were found.");
+                    }
+                    return targets;
+                }
+            }
+            return new List<Target>();
+        }
+
+        private readonly string _sourceFilePath = Path.Combine(AppDomain.CurrentDomain.BaseDirectory, "web_config.xml");
+
+        private void UnlockSection(string path)
+        {
+            // Unlock handler section
+            using (var sm = new ServerManager())
+            {
+                var config = sm.GetApplicationHostConfiguration();
+                var section = config.GetSection(path);
+                if (section.OverrideModeEffective == OverrideMode.Deny)
+                {
+                    section.OverrideMode = OverrideMode.Allow;
+                    sm.CommitChanges();
+                    Program.Log.Warning("Unlocked section {section}", path);
+                }
+            }
+        }
+
+        public override void BeforeAuthorize(Target target, string answerPath, string token)
+        {
+            UnlockSection("system.webServer/handlers");
+            var directory = Path.GetDirectoryName(answerPath);
+            var webConfigPath = Path.Combine(directory, "web.config");
+            Program.Log.Debug("Writing web.config to {webConfigPath}", webConfigPath);
+            File.Copy(_sourceFilePath, webConfigPath, true);
+        }
+
+        public override void Install(Target target, string pfxFilename, X509Store store, X509Certificate2 certificate)
+        {
+            using (var iisManager = new ServerManager())
+            {
+                var site = GetSite(target, iisManager);
+                List<string> hosts = new List<string>();
+                if (target.HostIsDns == true)
+                {
+                    hosts.Add(target.Host);
+                }
+                hosts.AddRange(target.AlternativeNames);
+                hosts = hosts.
+                    Where(x => !string.IsNullOrWhiteSpace(x)).
+                    Select((x) => _idnMapping.GetUnicode(x)).
+                    Distinct().
+                    ToList();
+                
+                foreach (var host in hosts)
+                {
+                    var existingBinding =
+                        (from b in site.Bindings where b.Host == host && b.Protocol == "https" select b).FirstOrDefault();
+                    if (existingBinding != null)
+                    {
+                        Program.Log.Information(true, "Updating existing https binding for {host}", host);
+                        Program.Log.Information("IIS will serve the new certificate after the Application Pool IdleTimeout has been reached.");
+
+                        // Replace instead of change binding because of #371
+                        Binding replacement = site.Bindings.CreateElement("binding");
+                        replacement.Protocol = existingBinding.Protocol;
+                        replacement.BindingInformation = existingBinding.BindingInformation;
+                        replacement.CertificateStoreName = store.Name;
+                        replacement.CertificateHash = certificate.GetCertHash();
+                        foreach (ConfigurationAttribute attr in existingBinding.Attributes)
+                        {
+                            replacement.SetAttributeValue(attr.Name, attr.Value);
+                        }
+                        site.Bindings.Remove(existingBinding);
+                        site.Bindings.Add(replacement);
+                    }
+                    else
+                    {
+                        Program.Log.Information(true, "Adding new https binding for {host}", host);
+                        var existingHTTPBinding =
+                            (from b in site.Bindings where b.Host == host && b.Protocol == "http" select b)
+                                .FirstOrDefault();
+                        if (existingHTTPBinding != null)
+                        {
+                            string IP = GetIP(existingHTTPBinding.EndPoint.ToString(), host);
+                            Binding iisBinding = site.Bindings.CreateElement("binding");
+                            iisBinding.Protocol = "https";
+                            iisBinding.BindingInformation = IP + ":443:" + host;
+                            iisBinding.CertificateStoreName = store.Name;
+                            iisBinding.CertificateHash = certificate.GetCertHash();
+                            if (_iisVersion.Major >= 8)
+                            {
+                                iisBinding.SetAttributeValue("sslFlags", 1); // Enable SNI support
+                            }
+                            site.Bindings.Add(iisBinding);
+                        }
+                        else
+                        {
+                            Program.Log.Warning("No HTTP binding for {host} on {name}", host, site.Name);
+                        }
+                    }
+                }
+                Program.Log.Information("Committing binding changes to IIS");
+                iisManager.CommitChanges();
+            }
+        }
+
+        //This doesn't take any certificate info to enable centralized ssl
+        public override void Install(Target target)
+        {
+            try
+            {
+                using (var iisManager = new ServerManager())
+                {
+                    var site = GetSite(target, iisManager);
+
+                    List<string> hosts = new List<string>();
+                    if (target.HostIsDns == true)
+                    {
+                        hosts.Add(target.Host);
+                    }
+                    if (target.AlternativeNames != null && target.AlternativeNames.Any())
+                    {
+                        hosts.AddRange(target.AlternativeNames);
+                    }
+                    hosts = hosts.
+                        Where(x => !string.IsNullOrWhiteSpace(x)).
+                        Select((x) => _idnMapping.GetUnicode(x)).
+                        Distinct().
+                        ToList();
+
+                    foreach (var host in hosts)
+                    {
+                        var existingBinding =
+                            (from b in site.Bindings where b.Host == host && b.Protocol == "https" select b)
+                                .FirstOrDefault();
+                        if (!(_iisVersion.Major >= 8))
+                        {
+                            var errorMessage = "You aren't using IIS 8 or greater, so centralized SSL is not supported";
+                            Program.Log.Error(errorMessage);
+                            //Not using IIS 8+ so can't set centralized certificates
+                            throw new InvalidOperationException(errorMessage);
+                        }
+                        else if (existingBinding != null)
+                        {
+                            if (existingBinding.GetAttributeValue("sslFlags").ToString() != "3")
+                            {
+                                Program.Log.Information("Updating existing https binding");
+                                //IIS 8+ and not using centralized SSL with SNI
+                                existingBinding.CertificateStoreName = null;
+                                existingBinding.CertificateHash = null;
+                                existingBinding.SetAttributeValue("sslFlags", 3);
+                            }
+                            else
+                            {
+                                Program.Log.Information("You specified Central SSL, have an existing binding using Central SSL with SNI, so there is nothing to update for this binding");
+                            }
+                        }
+                        else
+                        {
+                            Program.Log.Information(true, "Adding Central SSL https binding");
+                            var existingHTTPBinding =
+                                (from b in site.Bindings where b.Host == host && b.Protocol == "http" select b)
+                                    .FirstOrDefault();
+                            if (existingHTTPBinding != null)
+                            //This had been a fix for the multiple site San cert, now it's a precaution against erroring out
+                            {
+                                string IP = GetIP(existingHTTPBinding.EndPoint.ToString(), host);
+
+                                var iisBinding = site.Bindings.Add(IP + ":443:" + host, "https");
+
+                                iisBinding.SetAttributeValue("sslFlags", 3);
+                                // Enable Centralized Certificate Store with SNI
+                            }
+                            else
+                            {
+                                Program.Log.Warning("No HTTP binding for {host} on {name}", host, site.Name);
+                            }
+                        }
+                    }
+                    Program.Log.Information("Committing binding changes to IIS");
+                    iisManager.CommitChanges();
+                }
+            }
+            catch (Exception ex)
+            {
+                Program.Log.Error("Error setting binding {@ex}", ex);
+                throw new InvalidProgramException(ex.Message);
+            }
+        }
+
+        private static Version GetIisVersion()
+        {
+            using (RegistryKey componentsKey = Registry.LocalMachine.OpenSubKey(@"Software\Microsoft\InetStp", false))
+            {
+                if (componentsKey != null)
+                {
+                    int majorVersion = (int)componentsKey.GetValue("MajorVersion", -1);
+                    int minorVersion = (int)componentsKey.GetValue("MinorVersion", -1);
+
+                    if (majorVersion != -1 && minorVersion != -1)
+                    {
+                        return new Version(majorVersion, minorVersion);
+                    }
+                }
+
+                return new Version(0, 0);
+            }
+        }
+
+        public override void Renew(Target target)
+        {
+            Auto(target);
+        }
+
+
+        public override void DeleteAuthorization(string answerPath, string token, string webRootPath, string filePath)
+        {
+            Program.Log.Debug("Deleting answer");
+            try
+            {
+                var answerFileInfo = new FileInfo(answerPath);
+                if (answerFileInfo.Exists)
+                {
+                    answerFileInfo.Delete();
+                }
+
+                if (Properties.Settings.Default.CleanupFolders == true)
+                {
+                    var answerDirectoryInfo = answerFileInfo.Directory;
+                    var children = answerDirectoryInfo.GetFileSystemInfos();
+                    if (children.Length == 1)
+                    {
+                        if (children.First().Name.ToLower() == "web.config")
+                        {
+                            Program.Log.Debug("Deleting web.config");
+                            children.First().Delete();
+                            Program.Log.Debug("Deleting {folderPath}", answerDirectoryInfo.FullName);
+                            answerDirectoryInfo.Delete();
+
+                            var filePathFirstDirectory = answerDirectoryInfo.Parent;
+                            if (filePathFirstDirectory.GetFileSystemInfos().Length == 0)
+                            {
+                                Program.Log.Debug("Deleting {filePathFirstDirectory}", filePathFirstDirectory.FullName);
+                                filePathFirstDirectory.Delete();
+                            }
+                            else
+                            {
+                                Program.Log.Debug("Additional files or folders exist in {folderPath}, not deleting.", filePathFirstDirectory.FullName);
+                            }
+                        }
+                        else
+                        {
+                            Program.Log.Debug("Unexpected file discovered in {folderPath}, not deleting.", answerDirectoryInfo.FullName);
+                        }
+                    }
+                    else
+                    {
+                        Program.Log.Debug("Additional files or folders exist in {folderPath} not deleting.", answerDirectoryInfo.FullName);
+                    }
+                }
+            }
+            catch (Exception ex)
+            {
+                Program.Log.Warning("Error occured while deleting folder structure. Error: {@ex}", ex);
+            }
+        }
+
+        public override void CreateAuthorizationFile(string answerPath, string fileContents)
+        {
+            Program.Log.Debug("Writing challenge answer to {answerPath}", answerPath);
+            var directory = Path.GetDirectoryName(answerPath);
+            Directory.CreateDirectory(directory);
+            File.WriteAllText(answerPath, fileContents);
+        }
+
+        private Site GetSite(Target target, ServerManager iisManager)
+        {
+            foreach (var site in iisManager.Sites)
+            {
+                if (site.Id == target.SiteId)
+                    return site;
+            }
+            throw new System.Exception($"Unable to find IIS site ID #{target.SiteId} for binding {this}");
+        }
+
+        private string GetIP(string HTTPEndpoint, string host)
+        {
+            string IP = "*";
+            string HTTPIP = HTTPEndpoint.Remove(HTTPEndpoint.IndexOf(':'),
+                (HTTPEndpoint.Length - HTTPEndpoint.IndexOf(':')));
+
+            if (_iisVersion.Major >= 8 && HTTPIP != "0.0.0.0")
+            {
+                Console.ForegroundColor = ConsoleColor.Yellow;
+                Console.WriteLine($"\r\nWarning creating HTTPS Binding for {host}.");
+                Console.ResetColor();
+                Console.WriteLine(
+                    "The HTTP binding is IP specific; the app can create it. However, if you have other HTTPS sites they will all get an invalid certificate error until you manually edit one of their HTTPS bindings.");
+                Console.WriteLine("\r\nYou need to edit the binding, turn off SNI, click OK, edit it again, enable SNI and click OK. That should fix the error.");
+                Console.WriteLine("\r\nOtherwise, manually create the HTTPS binding and rerun the application.");
+                Console.WriteLine("\r\nYou can see https://github.com/Lone-Coder/letsencrypt-win-simple/wiki/HTTPS-Binding-With-Specific-IP for more information.");
+                Console.WriteLine(
+                    "\r\nPress Y to acknowledge this and continue. Press any other key to stop installing the certificate");
+                var response = Console.ReadKey(true);
+                if (response.Key == ConsoleKey.Y)
+                {
+                    IP = HTTPIP;
+                }
+                else
+                {
+                    throw new Exception(
+                        "HTTPS Binding not created due to HTTP binding having specific IP; Manually create the HTTPS binding and retry");
+                }
+            }
+            else if (HTTPIP != "0.0.0.0")
+            {
+                IP = HTTPIP;
+            }
+            return IP;
+        }
+
+        internal Target UpdateWebRoot(Target saved, Target match)
+        {
+            // Update web root path
+            if (!string.Equals(saved.WebRootPath, match.WebRootPath, StringComparison.InvariantCultureIgnoreCase))
+            {
+                Program.Log.Warning("- Change WebRootPath from {old} to {new}", saved.WebRootPath, match.WebRootPath);
+                saved.WebRootPath = match.WebRootPath;
+            }
+            return saved;
+        }
+
+        internal Target UpdateAlternativeNames(Target saved, Target match)
+        {
+            // Add/remove alternative names
+            var addedNames = match.AlternativeNames.Except(saved.AlternativeNames);
+            var removedNames = saved.AlternativeNames.Except(match.AlternativeNames);
+            if (addedNames.Count() > 0)
+            {
+                Program.Log.Warning("- Added host(s): {names}", string.Join(", ", addedNames));
+            }
+            if (removedNames.Count() > 0)
+            {
+                Program.Log.Warning("- Removed host(s): {names}", string.Join(", ", removedNames));
+            }
+            saved.AlternativeNames = match.AlternativeNames;
+            return saved;
+        }
+    }
 }